"""
Make sure the UI widgets are configured correctly and work as expected.
"""
from PyQt5.QtWidgets import QWidget, QApplication, QWidgetItem, QSpacerItem, QVBoxLayout, \
    QMessageBox
from tests import factory
from securedrop_client import db
from securedrop_client import logic
from securedrop_client.gui.widgets import ToolBar, MainView, SourceList, SourceWidget, \
    LoginDialog, SpeechBubble, ConversationWidget, MessageWidget, ReplyWidget, FileWidget, \
    ConversationView, DeleteSourceMessageBox, DeleteSourceAction, SourceMenu


app = QApplication([])


def test_ToolBar_init():
    """
    Ensure the ToolBar instance is correctly set up.
    """
    tb = ToolBar(None)
    assert "Signed out." in tb.user_state.text()


def test_ToolBar_setup(mocker):
    """
    Calling setup with references to a window and controller object results in
    them becoming attributes of self.
    """
    tb = ToolBar(None)
    mock_window = mocker.MagicMock()
    mock_controller = mocker.MagicMock()
    tb.setup(mock_window, mock_controller)
    assert tb.window == mock_window
    assert tb.controller == mock_controller


def test_ToolBar_set_logged_in_as(mocker):
    """Given a username, the user_state is updated and login/logout
    buttons, and refresh buttons, are in the correct state.
    """
    tb = ToolBar(None)
    tb.user_state = mocker.MagicMock()
    tb.login = mocker.MagicMock()
    tb.logout = mocker.MagicMock()
    tb.refresh = mocker.MagicMock()
    tb.set_logged_in_as('test')
    tb.user_state.setText.assert_called_once_with('Signed in as: test')
    tb.login.setVisible.assert_called_once_with(False)
    tb.logout.setVisible.assert_called_once_with(True)
    tb.refresh.setVisible.assert_called_once_with(True)


def test_ToolBar_set_logged_out(mocker):
    """
    Ensure the UI reverts to the logged out state.
    """
    tb = ToolBar(None)
    tb.user_state = mocker.MagicMock()
    tb.login = mocker.MagicMock()
    tb.logout = mocker.MagicMock()
    tb.refresh = mocker.MagicMock()
    tb.set_logged_out()
    tb.user_state.setText.assert_called_once_with('Signed out.')
    tb.login.setVisible.assert_called_once_with(True)
    tb.logout.setVisible.assert_called_once_with(False)
    tb.refresh.setVisible.assert_called_once_with(False)


def test_ToolBar_on_login_clicked(mocker):
    """
    When login button is clicked, the window activates the login form.
    """
    tb = ToolBar(None)
    tb.window = mocker.MagicMock()
    tb.on_login_clicked()
    tb.window.show_login.assert_called_once_with()


def test_ToolBar_on_logout_clicked(mocker):
    """
    When logout is clicked, the logout logic from the controller is started.
    """
    tb = ToolBar(None)
    tb.controller = mocker.MagicMock()
    tb.on_logout_clicked()
    tb.controller.logout.assert_called_once_with()


def test_ToolBar_on_refresh_clicked(mocker):
    """
    When refresh is clicked, the refresh logic from the controller is stated.
    """
    tb = ToolBar(None)
    tb.controller = mocker.MagicMock()
    tb.on_refresh_clicked()
    tb.controller.sync_api.assert_called_once_with()


def test_ToolBar_sync_event():
    """Toggles refresh button when syncing
    """
    tb = ToolBar(None)
    tb._on_sync_event('syncing')
    assert not tb.refresh.isEnabled()

    tb._on_sync_event('synced')
    assert tb.refresh.isEnabled()


def test_MainView_init():
    """
    Ensure the MainView instance is correctly set up.
    """
    mv = MainView(None)
    assert isinstance(mv.source_list, SourceList)
    assert isinstance(mv.view_holder, QWidget)


def test_MainView_update_view(mocker):
    """
    Ensure the passed-in widget is added to the layout of the main view holder
    (i.e. that area of the screen on the right hand side).
    """
    mv = MainView(None)
    mv.view_layout = mocker.MagicMock()
    mock_widget = mocker.MagicMock()
    mv.update_view(mock_widget)
    mv.view_layout.takeAt.assert_called_once_with(0)
    mv.view_layout.addWidget.assert_called_once_with(mock_widget)


def test_MainView_update_error_status(mocker):
    """
    Ensure when the update_error_status method is called on the MainView that
    the error status text is set as expected.
    """
    mv = MainView(None)
    expected_message = "this is the message to be displayed"
    mv.error_status = mocker.MagicMock()
    mv.error_status.setText = mocker.MagicMock()
    mv.update_error_status(error=expected_message)
    mv.error_status.setText.assert_called_once_with(expected_message)


def test_SourceList_update(mocker):
    """
    Check the items in the source list are cleared and a new SourceWidget for
    each passed-in source is created along with an associated QListWidgetItem.
    """
    sl = SourceList(None)
<<<<<<< HEAD
    sl.clear = mock.MagicMock()
    sl.addItem = mock.MagicMock()
    sl.setItemWidget = mock.MagicMock()
    sl.controller = mock.MagicMock()
    mock_sw = mock.MagicMock()
    mock_lwi = mock.MagicMock()
    with mock.patch('securedrop_client.gui.widgets.SourceWidget', mock_sw), \
            mock.patch('securedrop_client.gui.widgets.QListWidgetItem',
                       mock_lwi):
        sources = ['a', 'b', 'c', ]
        sl.update(sources)
        sl.clear.assert_called_once_with()
        assert mock_sw.call_count == len(sources)
        assert mock_lwi.call_count == len(sources)
        assert sl.addItem.call_count == len(sources)
        assert sl.setItemWidget.call_count == len(sources)


def MockSource():
    return mock.MagicMock(last_activity_summary_text='')


def test_SourceList_maintains_selection():
=======
    sl.clear = mocker.MagicMock()
    sl.addItem = mocker.MagicMock()
    sl.setItemWidget = mocker.MagicMock()
    sl.controller = mocker.MagicMock()

    mock_sw = mocker.MagicMock()
    mock_lwi = mocker.MagicMock()
    mocker.patch('securedrop_client.gui.widgets.SourceWidget', mock_sw)
    mocker.patch('securedrop_client.gui.widgets.QListWidgetItem', mock_lwi)

    sources = ['a', 'b', 'c', ]
    sl.update(sources)
    sl.clear.assert_called_once_with()
    assert mock_sw.call_count == len(sources)
    assert mock_lwi.call_count == len(sources)
    assert sl.addItem.call_count == len(sources)
    assert sl.setItemWidget.call_count == len(sources)


def test_SourceList_maintains_selection(mocker):
>>>>>>> 6918cce7
    """
    Maintains the selected item if present in new list
    """
    sl = SourceList(None)
    sources = [factory.Source(), factory.Source()]
    sl.setup(mocker.MagicMock())
    sl.update(sources)

    sl.setCurrentItem(sl.itemAt(0, 0))
    sl.update(sources)

    assert sl.currentItem()
    assert sl.itemWidget(sl.currentItem()).source.id == sources[0].id


def test_SourceWidget_init(mocker):
    """
    The source widget is initialised with the passed-in source.
    """
<<<<<<< HEAD
    mock_source = MockSource()
=======
    mock_source = mocker.MagicMock()
>>>>>>> 6918cce7
    mock_source.journalist_designation = 'foo bar baz'
    sw = SourceWidget(None, mock_source)
    assert sw.source == mock_source


def test_SourceWidget_setup(mocker):
    """
    The setup method adds the controller as an attribute on the SourceWidget.
    """
<<<<<<< HEAD
    mock_controller = mock.MagicMock()
    mock_source = MockSource()
=======
    mock_controller = mocker.MagicMock()
    mock_source = mocker.MagicMock()
>>>>>>> 6918cce7
    sw = SourceWidget(None, mock_source)
    sw.setup(mock_controller)
    assert sw.controller == mock_controller


def test_SourceWidget_html_init(mocker):
    """
    The source widget is initialised with the given source name, with
    HTML escaped properly.
    """
    mock_source = mocker.MagicMock()
    mock_source.journalist_designation = 'foo <b>bar</b> baz'
    sw = SourceWidget(None, mock_source)
    sw.name = mocker.MagicMock()
    sw.summary_layout = mocker.MagicMock()
    mocker.patch('securedrop_client.gui.widgets.load_svg')
    sw.update()
    sw.name.setText.assert_called_once_with('<strong>foo &lt;b&gt;bar&lt;/b&gt; baz</strong>')


def test_SourceWidget_update_starred(mocker):
    """
    Ensure the widget displays the expected details from the source.
    """
<<<<<<< HEAD
    mock_source = MockSource()
=======
    mock_source = mocker.MagicMock()
>>>>>>> 6918cce7
    mock_source.journalist_designation = 'foo bar baz'
    mock_source.is_starred = True
    sw = SourceWidget(None, mock_source)
    sw.name = mocker.MagicMock()
    sw.summary_layout = mocker.MagicMock()
    mock_load = mocker.patch('securedrop_client.gui.widgets.load_svg')
    sw.update()
    mock_load.assert_called_once_with('star_on.svg')
    sw.name.setText.assert_called_once_with('<strong>foo bar baz</strong>')


def test_SourceWidget_update_unstarred(mocker):
    """
    Ensure the widget displays the expected details from the source.
    """
<<<<<<< HEAD
    mock_source = MockSource()
=======
    mock_source = mocker.MagicMock()
>>>>>>> 6918cce7
    mock_source.journalist_designation = 'foo bar baz'
    mock_source.is_starred = False
    sw = SourceWidget(None, mock_source)
    sw.name = mocker.MagicMock()
    sw.summary_layout = mocker.MagicMock()
    mock_load = mocker.patch('securedrop_client.gui.widgets.load_svg')
    sw.update()
    mock_load.assert_called_once_with('star_off.svg')
    sw.name.setText.assert_called_once_with('<strong>foo bar baz</strong>')


def test_SourceWidget_update_attachment_icon():
    """
    Attachment icon identicates document count
    """
    source = factory.Source(document_count=1)
    sw = SourceWidget(None, source)

    sw.update()
    assert not sw.attached.isHidden()

    source.document_count = 0

    sw.update()
    assert sw.attached.isHidden()


def test_SourceWidget_toggle_star(mocker):
    """
    The toggle_star method should call self.controller.update_star
    """
<<<<<<< HEAD
    mock_controller = mock.MagicMock()
    mock_source = MockSource()
    event = mock.MagicMock()
=======
    mock_controller = mocker.MagicMock()
    mock_source = mocker.MagicMock()
    event = mocker.MagicMock()
>>>>>>> 6918cce7
    sw = SourceWidget(None, mock_source)
    sw.controller = mock_controller
    sw.controller.update_star = mocker.MagicMock()
    sw.toggle_star(event)
    sw.controller.update_star.assert_called_once_with(mock_source)


def test_SourceWidget_delete_source(mocker):
    mock_source = mocker.MagicMock()
    mock_delete_source_message_box_object = mocker.MagicMock(DeleteSourceMessageBox)
    mock_controller = mocker.MagicMock()
    mock_delete_source_message = mocker.MagicMock(
        return_value=mock_delete_source_message_box_object)

    sw = SourceWidget(None, mock_source)
    sw.controller = mock_controller

    mocker.patch(
        "securedrop_client.gui.widgets.DeleteSourceMessageBox",
        mock_delete_source_message,
    )

    sw.delete_source(None)
    mock_delete_source_message_box_object.launch.assert_called_with()


def test_SourceWidget_delete_source_when_user_chooses_cancel(mocker):
    mock_message_box_question = mocker.MagicMock(QMessageBox.question)
    mock_message_box_question.return_value = QMessageBox.Cancel
    mock_source = mocker.MagicMock()
    mock_source.journalist_designation = 'foo bar baz'
    mock_source.submissions = ["submission_1", "submission_2"]
    mock_source.replies = ["reply_1", "reply_2"]
    mock_controller = mocker.MagicMock()
    sw = SourceWidget(None, mock_source)
    sw.controller = mock_controller
    mocker.patch(
        "securedrop_client.gui.widgets.QMessageBox.question",
        mock_message_box_question,
    )
    sw.delete_source(None)
    sw.controller.delete_source.assert_not_called()


def test_LoginDialog_setup(mocker):
    """
    The LoginView is correctly initialised.
    """
    mock_controller = mocker.MagicMock()
    ld = LoginDialog(None)
    ld.setup(mock_controller)
    assert ld.controller == mock_controller
    assert ld.title.text() == '<h1>Sign in</h1>'


def test_LoginDialog_reset(mocker):
    """
    Ensure the state of the login view is returned to the correct state.
    """
    mock_controller = mocker.MagicMock()
    ld = LoginDialog(None)
    ld.setup(mock_controller)
    ld.username_field = mocker.MagicMock()
    ld.password_field = mocker.MagicMock()
    ld.tfa_field = mocker.MagicMock()
    ld.setDisabled = mocker.MagicMock()
    ld.error_label = mocker.MagicMock()
    ld.reset()
    ld.username_field.setText.assert_called_once_with('')
    ld.password_field.setText.assert_called_once_with('')
    ld.tfa_field.setText.assert_called_once_with('')
    ld.setDisabled.assert_called_once_with(False)
    ld.error_label.setText.assert_called_once_with('')


def test_LoginDialog_error(mocker):
    """
    Any error message passed in is assigned as the text for the error label.
    """
    mock_controller = mocker.MagicMock()
    ld = LoginDialog(None)
    ld.setup(mock_controller)
    ld.error_label = mocker.MagicMock()
    ld.error('foo')
    ld.error_label.setText.assert_called_once_with('foo')


def test_LoginDialog_validate_no_input(mocker):
    """
    If the user doesn't provide input, tell them and give guidance.
    """
    mock_controller = mocker.MagicMock()
    ld = LoginDialog(None)
    ld.setup(mock_controller)
    ld.username_field.text = mocker.MagicMock(return_value='')
    ld.password_field.text = mocker.MagicMock(return_value='')
    ld.tfa_field.text = mocker.MagicMock(return_value='')
    ld.setDisabled = mocker.MagicMock()
    ld.error = mocker.MagicMock()
    ld.validate()
    assert ld.setDisabled.call_count == 2
    assert ld.error.call_count == 1


def test_LoginDialog_validate_input_non_numeric_2fa(mocker):
    """
    If the user doesn't provide numeric 2fa input, tell them and give
    guidance.
    """
    mock_controller = mocker.MagicMock()
    ld = LoginDialog(None)
    ld.setup(mock_controller)
    ld.username_field.text = mocker.MagicMock(return_value='foo')
    ld.password_field.text = mocker.MagicMock(return_value='nicelongpassword')
    ld.tfa_field.text = mocker.MagicMock(return_value='baz')
    ld.setDisabled = mocker.MagicMock()
    ld.error = mocker.MagicMock()
    ld.validate()
    assert ld.setDisabled.call_count == 2
    assert ld.error.call_count == 1
    assert mock_controller.login.call_count == 0


def test_LoginDialog_validate_too_short_username(mocker):
    """
    If the username is too small, we show an informative error message.
    """
    mock_controller = mocker.MagicMock()
    ld = LoginDialog(None)
    ld.setup(mock_controller)
    ld.username_field.text = mocker.MagicMock(return_value='he')
    ld.password_field.text = mocker.MagicMock(return_value='nicelongpassword')
    ld.tfa_field.text = mocker.MagicMock(return_value='123456')
    ld.setDisabled = mocker.MagicMock()
    ld.error = mocker.MagicMock()
    ld.validate()
    assert ld.setDisabled.call_count == 2
    assert ld.error.call_count == 1
    assert mock_controller.login.call_count == 0


def test_LoginDialog_validate_too_short_password(mocker):
    """
    If the password is too small, we show an informative error message.
    """
    mock_controller = mocker.MagicMock()
    ld = LoginDialog(None)
    ld.setup(mock_controller)
    ld.username_field.text = mocker.MagicMock(return_value='foo')
    ld.password_field.text = mocker.MagicMock(return_value='bar')
    ld.tfa_field.text = mocker.MagicMock(return_value='123456')
    ld.setDisabled = mocker.MagicMock()
    ld.error = mocker.MagicMock()
    ld.validate()
    assert ld.setDisabled.call_count == 2
    assert ld.error.call_count == 1
    assert mock_controller.login.call_count == 0


def test_LoginDialog_validate_too_long_password(mocker):
    """
    If the password is too long, we show an informative error message.
    """
    mock_controller = mocker.MagicMock()
    ld = LoginDialog(None)
    ld.setup(mock_controller)

    max_password_len = 128
    too_long_password = 'a' * (max_password_len + 1)
    ld.username_field.text = mocker.MagicMock(return_value='foo')
    ld.password_field.text = mocker.MagicMock(return_value=too_long_password)
    ld.tfa_field.text = mocker.MagicMock(return_value='123456')
    ld.setDisabled = mocker.MagicMock()
    ld.error = mocker.MagicMock()
    ld.validate()
    assert ld.setDisabled.call_count == 2
    assert ld.error.call_count == 1
    assert mock_controller.login.call_count == 0


def test_LoginDialog_validate_input_ok(mocker):
    """
    Valid input from the user causes a call to the controller's login method.
    """
    mock_controller = mocker.MagicMock()
    ld = LoginDialog(None)
    ld.setup(mock_controller)
    ld.username_field.text = mocker.MagicMock(return_value='foo')
    ld.password_field.text = mocker.MagicMock(return_value='nicelongpassword')
    ld.tfa_field.text = mocker.MagicMock(return_value='123456')
    ld.setDisabled = mocker.MagicMock()
    ld.error = mocker.MagicMock()
    ld.validate()
    assert ld.setDisabled.call_count == 1
    assert ld.error.call_count == 0
    mock_controller.login.assert_called_once_with('foo', 'nicelongpassword', '123456')


def test_SpeechBubble_init(mocker):
    """
    Check the speech bubble is configured correctly (there's a label containing
    the passed in text).
    """
    mock_label = mocker.patch('securedrop_client.gui.widgets.QLabel')
    mocker.patch('securedrop_client.gui.widgets.QVBoxLayout')
    mocker.patch('securedrop_client.gui.widgets.SpeechBubble.setLayout')

    SpeechBubble('hello')
    mock_label.assert_called_once_with('hello')


def test_SpeechBubble_html_init(mocker):
    """
    Check the speech bubble is configured correctly (there's a label containing
    the passed in text, with HTML escaped properly).
    """
    mock_label = mocker.patch('securedrop_client.gui.widgets.QLabel')
    mocker.patch('securedrop_client.gui.widgets.QVBoxLayout')
    mocker.patch('securedrop_client.gui.widgets.SpeechBubble.setLayout')

    SpeechBubble('<b>hello</b>')
    mock_label.assert_called_once_with('&lt;b&gt;hello&lt;/b&gt;')


def test_SpeechBubble_with_apostrophe_in_text(mocker):
    """Check Speech Bubble is displaying text with apostrophe correctly."""
    mock_label = mocker.patch('securedrop_client.gui.widgets.QLabel')
    mocker.patch('securedrop_client.gui.widgets.QVBoxLayout')
    mocker.patch('securedrop_client.gui.widgets.SpeechBubble.setLayout')

    message = "I'm sure, you are reading my message."
    SpeechBubble(message)
    mock_label.assert_called_once_with(message)


def test_ConversationWidget_init_left():
    """
    Check the ConversationWidget is configured correctly for align-left.
    """
    cw = ConversationWidget('hello', align='left')
    layout = cw.layout()
    assert isinstance(layout.takeAt(0), QWidgetItem)
    assert isinstance(layout.takeAt(0), QSpacerItem)


def test_ConversationWidget_init_right():
    """
    Check the ConversationWidget is configured correctly for align-left.
    """
    cw = ConversationWidget('hello', align='right')
    layout = cw.layout()
    assert isinstance(layout.takeAt(0), QSpacerItem)
    assert isinstance(layout.takeAt(0), QWidgetItem)


def test_MessageWidget_init():
    """
    Check the CSS is set as expected.
    """
    mw = MessageWidget('hello')
    ss = mw.styleSheet()
    assert 'background-color' in ss


def test_ReplyWidget_init():
    """
    Check the CSS is set as expected.
    """
    rw = ReplyWidget('hello')
    ss = rw.styleSheet()
    assert 'background-color' in ss


def test_FileWidget_init_left(mocker):
    """
    Check the FileWidget is configured correctly for align-left.
    """
    mock_controller = mocker.MagicMock()
    source = factory.Source()
    submission = db.Submission(source, 'submission-uuid', 123,
                               'mah-reply.gpg',
                               'http://mah-server/mah-reply-url')
    submission.is_downloaded = True

    fw = FileWidget(source, submission, mock_controller, align='left')

    layout = fw.layout()
    assert isinstance(layout.takeAt(0), QWidgetItem)
    assert isinstance(layout.takeAt(0), QWidgetItem)
    assert isinstance(layout.takeAt(0), QSpacerItem)
    assert fw.controller == mock_controller


def test_FileWidget_init_right(mocker):
    """
    Check the FileWidget is configured correctly for align-right.
    """
    mock_controller = mocker.MagicMock()
    source = factory.Source()
    submission = db.Submission(source, 'submission-uuid', 123,
                               'mah-reply.gpg',
                               'http://mah-server/mah-reply-url')
    submission.is_downloaded = True

    fw = FileWidget(source, submission, mock_controller, align='right')
    layout = fw.layout()
    assert isinstance(layout.takeAt(0), QSpacerItem)
    assert isinstance(layout.takeAt(0), QWidgetItem)
    assert isinstance(layout.takeAt(0), QWidgetItem)
    assert fw.controller == mock_controller


def test_FileWidget_mousePressEvent_download(mocker):
    """
    Should fire the expected download event handler in the logic layer.
    """
    mock_controller = mocker.MagicMock()
    source = factory.Source()
    submission = db.Submission(source, 'submission-uuid', 123,
                               'mah-reply.gpg',
                               'http://mah-server/mah-reply-url')
    submission.is_downloaded = False

    fw = FileWidget(source, submission, mock_controller)
    fw.mouseReleaseEvent(None)
    fw.controller.on_file_download.assert_called_once_with(source, submission)


def test_FileWidget_mousePressEvent_open(mocker):
    """
    Should fire the expected open event handler in the logic layer.
    """
    mock_controller = mocker.MagicMock()
    source = factory.Source()
    submission = db.Submission(source, 'submission-uuid', 123,
                               'mah-reply.gpg',
                               'http://mah-server/mah-reply-url')
    submission.is_downloaded = True

    fw = FileWidget(source, submission, mock_controller)
    fw.mouseReleaseEvent(None)
    fw.controller.on_file_open.assert_called_once_with(submission)


def test_ConversationView_init():
    """
    Ensure the conversation view has a layout to add widgets to.
    """
    cv = ConversationView(None)
    assert isinstance(cv.conversation_layout, QVBoxLayout)


def test_ConversationView_setup(mocker):
    """
    Ensure the controller is set
    """
    cv = ConversationView(None)
    mock_controller = mocker.MagicMock()
    cv.setup(mock_controller)
    assert cv.controller == mock_controller


def test_ConversationView_move_to_bottom(mocker):
    """
    Check the signal handler sets the correct value for the scrollbar to be
    the maximum possible value.
    """
    cv = ConversationView(None)
    cv.scroll = mocker.MagicMock()
    cv.move_to_bottom(0, 6789)
    cv.scroll.verticalScrollBar().setValue.assert_called_once_with(6789)


def test_ConversationView_add_message(mocker):
    """
    Adding a message results in a new MessageWidget added to the layout.
    """
    cv = ConversationView(None)
    cv.controller = mocker.MagicMock()
    cv.conversation_layout = mocker.MagicMock()
    cv.add_message('hello')
    assert cv.conversation_layout.addWidget.call_count == 1
    cal = cv.conversation_layout.addWidget.call_args_list
    assert isinstance(cal[0][0][0], MessageWidget)


def test_ConversationView_add_reply(mocker):
    """
    Adding a reply results in a new ReplyWidget added to the layout.
    """
    cv = ConversationView(None)
    cv.controller = mocker.MagicMock()
    cv.conversation_layout = mocker.MagicMock()
    cv.add_reply('hello')
    assert cv.conversation_layout.addWidget.call_count == 1
    cal = cv.conversation_layout.addWidget.call_args_list
    assert isinstance(cal[0][0][0], ReplyWidget)


def test_ConversationView_add_downloaded_file(mocker):
    """
    Adding a file results in a new FileWidget added to the layout with the
    proper QLabel.
    """
    cv = ConversationView(None)
<<<<<<< HEAD
    cv.controller = mock.MagicMock()
    cv.conversation_layout = mock.MagicMock()
    mock_source = MockSource()
    mock_file = mock.MagicMock()
=======
    cv.controller = mocker.MagicMock()
    cv.conversation_layout = mocker.MagicMock()
    mock_source = mocker.MagicMock()
    mock_file = mocker.MagicMock()
>>>>>>> 6918cce7
    mock_file.is_downloaded = True
    mock_label = mocker.patch('securedrop_client.gui.widgets.QLabel')
    mocker.patch('securedrop_client.gui.widgets.QHBoxLayout.addWidget')
    mocker.patch('securedrop_client.gui.widgets.FileWidget.setLayout')
    cv.add_file(mock_source, mock_file)
    mock_label.assert_called_with("Open")
    assert cv.conversation_layout.addWidget.call_count == 1
    cal = cv.conversation_layout.addWidget.call_args_list
    assert isinstance(cal[0][0][0], FileWidget)


def test_ConversationView_add_not_downloaded_file(mocker):
    """
    Adding a file results in a new FileWidget added to the layout with the
    proper QLabel.
    """
    cv = ConversationView(None)
<<<<<<< HEAD
    cv.controller = mock.MagicMock()
    cv.conversation_layout = mock.MagicMock()
    mock_source = MockSource()
    mock_file = mock.MagicMock()
=======
    cv.controller = mocker.MagicMock()
    cv.conversation_layout = mocker.MagicMock()
    mock_source = mocker.MagicMock()
    mock_file = mocker.MagicMock()
>>>>>>> 6918cce7
    mock_file.is_downloaded = False
    mock_file.size = 123
    mock_label = mocker.patch('securedrop_client.gui.widgets.QLabel')
    mocker.patch('securedrop_client.gui.widgets.QHBoxLayout.addWidget')
    mocker.patch('securedrop_client.gui.widgets.FileWidget.setLayout')
    cv.add_file(mock_source, mock_file)
    mock_label.assert_called_with("Download (123 bytes)")
    assert cv.conversation_layout.addWidget.call_count == 1
    cal = cv.conversation_layout.addWidget.call_args_list
    assert isinstance(cal[0][0][0], FileWidget)


def test_DeleteSourceMessageBox_init(mocker):
    mock_controller = mocker.MagicMock()
    mock_source = mocker.MagicMock()
    DeleteSourceMessageBox(None, mock_source, mock_controller)


def test_DeleteSourceMessage_launch_when_user_chooses_cancel(mocker):
    mock_message_box_question = mocker.MagicMock(QMessageBox.question)
    mock_message_box_question.return_value = QMessageBox.Cancel
    mock_source = mocker.MagicMock()
    mock_source.journalist_designation = 'foo bar baz'
    mock_source.submissions = ["submission_1", "submission_2"]
    mock_source.replies = ["reply_1", "reply_2"]
    mock_controller = mocker.MagicMock()
    delete_source_message_box = DeleteSourceMessageBox(
        None, mock_source, mock_controller
    )
    mocker.patch(
        "securedrop_client.gui.widgets.QMessageBox.question",
        mock_message_box_question,
    )
    delete_source_message_box.launch()
    mock_controller.delete_source.assert_not_called()


def test_DeleteSourceMssageBox_launch_when_user_chooses_yes(mocker):
    mock_message_box_question = mocker.MagicMock(QMessageBox.question)
    mock_message_box_question.return_value = QMessageBox.Yes
    mock_source = mocker.MagicMock()
    mock_source.journalist_designation = 'foo bar baz'
    mock_source.submissions = ["submission_1", "submission_2"]
    mock_source.replies = ["reply_1", "reply_2"]
    mock_controller = mocker.MagicMock()
    delete_source_message_box = DeleteSourceMessageBox(
        None, mock_source, mock_controller
    )
    mocker.patch(
        "securedrop_client.gui.widgets.QMessageBox.question",
        mock_message_box_question,
    )
    delete_source_message_box.launch()
    mock_controller.delete_source.assert_called_once_with(mock_source)
    message = (
        "<big>Deleting the Source account for "
        "<b>foo bar baz</b> will also "
        "delete 2 files and 2 messages.</big> "
        "<br> "
        "<small>This Source will no longer be able to correspond "
        "through the log-in tied to this account.</small>"
    )
    mock_message_box_question.assert_called_once_with(
        None,
        "",
        message,
        QMessageBox.Cancel | QMessageBox.Yes,
        QMessageBox.Cancel
    )


def test_DeleteSourceMessageBox_construct_message(mocker):
    mock_controller = mocker.MagicMock()
    mock_source = mocker.MagicMock()
    mock_source.journalist_designation = 'foo bar baz'
    mock_source.submissions = ["submission_1", "submission_2"]
    mock_source.replies = ["reply_1", "reply_2"]
    delete_source_message_box = DeleteSourceMessageBox(
        None, mock_source, mock_controller
    )
    message = delete_source_message_box._construct_message(mock_source)
    expected_message = (
        "<big>Deleting the Source account for "
        "<b>foo bar baz</b> will also "
        "delete 2 files and 2 messages.</big> "
        "<br> "
        "<small>This Source will no longer be able to correspond "
        "through the log-in tied to this account.</small>"
    )
    assert message == expected_message


def test_DeleteSourceAction_init(mocker):
    mock_controller = mocker.MagicMock()
    mock_source = mocker.MagicMock()
    DeleteSourceAction(
        mock_source,
        None,
        mock_controller
    )


def test_DeleteSourceAction_trigger(mocker):
    mock_controller = mocker.MagicMock()
    mock_source = mocker.MagicMock()
    mock_delete_source_message_box_obj = mocker.MagicMock()
    mock_delete_source_message_box = mocker.MagicMock()
    mock_delete_source_message_box.return_value = (
        mock_delete_source_message_box_obj
    )
    with mocker.patch(
        'securedrop_client.gui.widgets.DeleteSourceMessageBox',
        mock_delete_source_message_box
    ):
        delete_source_action = DeleteSourceAction(
            mock_source,
            None,
            mock_controller
        )
        delete_source_action.trigger()
        mock_delete_source_message_box_obj.launch.assert_called_once_with()


def test_DeleteSource_from_source_menu_when_user_is_loggedout(mocker):
    mock_source = mocker.MagicMock()
    mock_controller = mocker.MagicMock(logic.Client)
    mock_controller.api = None
    mock_delete_source_message_box_obj = mocker.MagicMock()
    mock_delete_source_message_box = mocker.MagicMock()
    mock_delete_source_message_box.return_value = (
        mock_delete_source_message_box_obj
    )
    with mocker.patch(
        'securedrop_client.gui.widgets.DeleteSourceMessageBox',
        mock_delete_source_message_box
    ):
        source_menu = SourceMenu(mock_source, mock_controller)
        source_menu.actions()[0].trigger()
        mock_delete_source_message_box_obj.launch.assert_not_called()


def test_DeleteSource_from_source_widget_when_user_is_loggedout(mocker):
    mock_source = mocker.MagicMock()
    mock_controller = mocker.MagicMock(logic.Client)
    mock_controller.api = None
    mock_event = mocker.MagicMock()
    mock_delete_source_message_box_obj = mocker.MagicMock()
    mock_delete_source_message_box = mocker.MagicMock()
    mock_delete_source_message_box.return_value = (
        mock_delete_source_message_box_obj
    )
    with mocker.patch(
        'securedrop_client.gui.widgets.DeleteSourceMessageBox',
        mock_delete_source_message_box
    ):
        source_widget = SourceWidget(None, mock_source)
        source_widget.setup(mock_controller)
        source_widget.delete_source(mock_event)
        mock_delete_source_message_box_obj.launch.assert_not_called()<|MERGE_RESOLUTION|>--- conflicted
+++ resolved
@@ -149,7 +149,6 @@
     each passed-in source is created along with an associated QListWidgetItem.
     """
     sl = SourceList(None)
-<<<<<<< HEAD
     sl.clear = mock.MagicMock()
     sl.addItem = mock.MagicMock()
     sl.setItemWidget = mock.MagicMock()
@@ -173,7 +172,6 @@
 
 
 def test_SourceList_maintains_selection():
-=======
     sl.clear = mocker.MagicMock()
     sl.addItem = mocker.MagicMock()
     sl.setItemWidget = mocker.MagicMock()
@@ -194,7 +192,6 @@
 
 
 def test_SourceList_maintains_selection(mocker):
->>>>>>> 6918cce7
     """
     Maintains the selected item if present in new list
     """
@@ -214,11 +211,7 @@
     """
     The source widget is initialised with the passed-in source.
     """
-<<<<<<< HEAD
-    mock_source = MockSource()
-=======
-    mock_source = mocker.MagicMock()
->>>>>>> 6918cce7
+    mock_source = mocker.MagicMock()
     mock_source.journalist_designation = 'foo bar baz'
     sw = SourceWidget(None, mock_source)
     assert sw.source == mock_source
@@ -228,13 +221,8 @@
     """
     The setup method adds the controller as an attribute on the SourceWidget.
     """
-<<<<<<< HEAD
-    mock_controller = mock.MagicMock()
-    mock_source = MockSource()
-=======
-    mock_controller = mocker.MagicMock()
-    mock_source = mocker.MagicMock()
->>>>>>> 6918cce7
+    mock_controller = mocker.MagicMock()
+    mock_source = mocker.MagicMock()
     sw = SourceWidget(None, mock_source)
     sw.setup(mock_controller)
     assert sw.controller == mock_controller
@@ -259,11 +247,7 @@
     """
     Ensure the widget displays the expected details from the source.
     """
-<<<<<<< HEAD
-    mock_source = MockSource()
-=======
-    mock_source = mocker.MagicMock()
->>>>>>> 6918cce7
+    mock_source = mocker.MagicMock()
     mock_source.journalist_designation = 'foo bar baz'
     mock_source.is_starred = True
     sw = SourceWidget(None, mock_source)
@@ -279,11 +263,7 @@
     """
     Ensure the widget displays the expected details from the source.
     """
-<<<<<<< HEAD
-    mock_source = MockSource()
-=======
-    mock_source = mocker.MagicMock()
->>>>>>> 6918cce7
+    mock_source = mocker.MagicMock()
     mock_source.journalist_designation = 'foo bar baz'
     mock_source.is_starred = False
     sw = SourceWidget(None, mock_source)
@@ -315,15 +295,9 @@
     """
     The toggle_star method should call self.controller.update_star
     """
-<<<<<<< HEAD
-    mock_controller = mock.MagicMock()
-    mock_source = MockSource()
-    event = mock.MagicMock()
-=======
     mock_controller = mocker.MagicMock()
     mock_source = mocker.MagicMock()
     event = mocker.MagicMock()
->>>>>>> 6918cce7
     sw = SourceWidget(None, mock_source)
     sw.controller = mock_controller
     sw.controller.update_star = mocker.MagicMock()
@@ -729,17 +703,10 @@
     proper QLabel.
     """
     cv = ConversationView(None)
-<<<<<<< HEAD
-    cv.controller = mock.MagicMock()
-    cv.conversation_layout = mock.MagicMock()
-    mock_source = MockSource()
-    mock_file = mock.MagicMock()
-=======
     cv.controller = mocker.MagicMock()
     cv.conversation_layout = mocker.MagicMock()
     mock_source = mocker.MagicMock()
     mock_file = mocker.MagicMock()
->>>>>>> 6918cce7
     mock_file.is_downloaded = True
     mock_label = mocker.patch('securedrop_client.gui.widgets.QLabel')
     mocker.patch('securedrop_client.gui.widgets.QHBoxLayout.addWidget')
@@ -757,17 +724,10 @@
     proper QLabel.
     """
     cv = ConversationView(None)
-<<<<<<< HEAD
-    cv.controller = mock.MagicMock()
-    cv.conversation_layout = mock.MagicMock()
-    mock_source = MockSource()
-    mock_file = mock.MagicMock()
-=======
     cv.controller = mocker.MagicMock()
     cv.conversation_layout = mocker.MagicMock()
     mock_source = mocker.MagicMock()
     mock_file = mocker.MagicMock()
->>>>>>> 6918cce7
     mock_file.is_downloaded = False
     mock_file.size = 123
     mock_label = mocker.patch('securedrop_client.gui.widgets.QLabel')
