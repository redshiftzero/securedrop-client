{
    "_meta": {
        "hash": {
<<<<<<< HEAD
            "sha256": "cb37d7ec8744930280386784331f78737998db30ff68de130f2896293dd98d41"
=======
            "sha256": "8418d6ae57d670c1cc6f0b8f18967fe81ac039f3c1d784c98776e89d698eac43"
>>>>>>> e16d39bc
        },
        "pipfile-spec": 6,
        "requires": {},
        "sources": [
            {
                "name": "pypi",
                "url": "https://pypi.org/simple",
                "verify_ssl": true
            }
        ]
    },
    "default": {
        "alembic": {
            "hashes": [
                "sha256:52d73b1d750f1414fa90c25a08da47b87de1e4ad883935718a8f36396e19e78e",
                "sha256:eb7db9b4510562ec37c91d00b00d95fde076c1030d3f661aea882eec532b3565"
            ],
            "index": "pypi",
            "version": "==1.0.0"
        },
        "mako": {
            "hashes": [
                "sha256:4e02fde57bd4abb5ec400181e4c314f56ac3e49ba4fb8b0d50bba18cb27d25ae"
            ],
            "version": "==1.0.7"
        },
        "markupsafe": {
            "hashes": [
                "sha256:a6be69091dac236ea9c6bc7d012beab42010fa914c459791d627dad4910eb665"
            ],
            "version": "==1.0"
        },
        "python-dateutil": {
            "hashes": [
                "sha256:1adb80e7a782c12e52ef9a8182bebeb73f1d7e24e374397af06fb4956c8dc5c0",
                "sha256:e27001de32f627c22380a688bcc43ce83504a7bc5da472209b4c70f02829f0b8"
            ],
            "version": "==2.7.3"
        },
        "python-editor": {
            "hashes": [
                "sha256:a3c066acee22a1c94f63938341d4fb374e3fdd69366ed6603d7b24bed1efc565"
            ],
            "version": "==1.0.3"
        },
        "six": {
            "hashes": [
                "sha256:70e8a77beed4562e7f14fe23a786b54f6296e34344c23bc42f07b15018ff98e9",
                "sha256:832dc0e10feb1aa2c68dcc57dbb658f1c7e65b9b61af69048abc87a2db00a0eb"
            ],
            "version": "==1.11.0"
        },
        "sqlalchemy": {
            "hashes": [
                "sha256:ef6569ad403520ee13e180e1bfd6ed71a0254192a934ec1dbd3dbf48f4aa9524"
            ],
            "index": "pypi",
            "version": "==1.2.11"
        }
    },
    "develop": {
        "atomicwrites": {
            "hashes": [
                "sha256:0312ad34fcad8fac3704d441f7b317e50af620823353ec657a53e981f92920c0",
                "sha256:ec9ae8adaae229e4f8446952d204a3e4b5fdd2d099f9be3aaf556120135fb3ee"
            ],
            "markers": "python_version != '3.0.*' and python_version != '3.2.*' and python_version >= '2.7' and python_version != '3.3.*' and python_version != '3.1.*'",
            "version": "==1.2.1"
        },
        "attrs": {
            "hashes": [
                "sha256:10cbf6e27dbce8c30807caf056c8eb50917e0eaafe86347671b57254006c3e69",
                "sha256:ca4be454458f9dec299268d472aaa5a11f67a4ff70093396e1ceae9c76cf4bbb"
            ],
            "version": "==18.2.0"
        },
        "click": {
            "hashes": [
                "sha256:29f99fc6125fbc931b758dc053b3114e55c77a6e4c6c3a2674a2dc986016381d",
                "sha256:f15516df478d5a56180fbf80e68f206010e6d160fc39fa508b65e035fd75130b"
            ],
            "version": "==6.7"
        },
        "coverage": {
            "hashes": [
                "sha256:03481e81d558d30d230bc12999e3edffe392d244349a90f4ef9b88425fac74ba",
                "sha256:0b136648de27201056c1869a6c0d4e23f464750fd9a9ba9750b8336a244429ed",
                "sha256:10a46017fef60e16694a30627319f38a2b9b52e90182dddb6e37dcdab0f4bf95",
                "sha256:198626739a79b09fa0a2f06e083ffd12eb55449b5f8bfdbeed1df4910b2ca640",
                "sha256:23d341cdd4a0371820eb2b0bd6b88f5003a7438bbedb33688cd33b8eae59affd",
                "sha256:28b2191e7283f4f3568962e373b47ef7f0392993bb6660d079c62bd50fe9d162",
                "sha256:2a5b73210bad5279ddb558d9a2bfedc7f4bf6ad7f3c988641d83c40293deaec1",
                "sha256:2eb564bbf7816a9d68dd3369a510be3327f1c618d2357fa6b1216994c2e3d508",
                "sha256:337ded681dd2ef9ca04ef5d93cfc87e52e09db2594c296b4a0a3662cb1b41249",
                "sha256:3a2184c6d797a125dca8367878d3b9a178b6fdd05fdc2d35d758c3006a1cd694",
                "sha256:3c79a6f7b95751cdebcd9037e4d06f8d5a9b60e4ed0cd231342aa8ad7124882a",
                "sha256:3d72c20bd105022d29b14a7d628462ebdc61de2f303322c0212a054352f3b287",
                "sha256:3eb42bf89a6be7deb64116dd1cc4b08171734d721e7a7e57ad64cc4ef29ed2f1",
                "sha256:4635a184d0bbe537aa185a34193898eee409332a8ccb27eea36f262566585000",
                "sha256:56e448f051a201c5ebbaa86a5efd0ca90d327204d8b059ab25ad0f35fbfd79f1",
                "sha256:5a13ea7911ff5e1796b6d5e4fbbf6952381a611209b736d48e675c2756f3f74e",
                "sha256:69bf008a06b76619d3c3f3b1983f5145c75a305a0fea513aca094cae5c40a8f5",
                "sha256:6bc583dc18d5979dc0f6cec26a8603129de0304d5ae1f17e57a12834e7235062",
                "sha256:701cd6093d63e6b8ad7009d8a92425428bc4d6e7ab8d75efbb665c806c1d79ba",
                "sha256:7608a3dd5d73cb06c531b8925e0ef8d3de31fed2544a7de6c63960a1e73ea4bc",
                "sha256:76ecd006d1d8f739430ec50cc872889af1f9c1b6b8f48e29941814b09b0fd3cc",
                "sha256:7aa36d2b844a3e4a4b356708d79fd2c260281a7390d678a10b91ca595ddc9e99",
                "sha256:7d3f553904b0c5c016d1dad058a7554c7ac4c91a789fca496e7d8347ad040653",
                "sha256:7e1fe19bd6dce69d9fd159d8e4a80a8f52101380d5d3a4d374b6d3eae0e5de9c",
                "sha256:8c3cb8c35ec4d9506979b4cf90ee9918bc2e49f84189d9bf5c36c0c1119c6558",
                "sha256:9d6dd10d49e01571bf6e147d3b505141ffc093a06756c60b053a859cb2128b1f",
                "sha256:be6cfcd8053d13f5f5eeb284aa8a814220c3da1b0078fa859011c7fffd86dab9",
                "sha256:c1bb572fab8208c400adaf06a8133ac0712179a334c09224fb11393e920abcdd",
                "sha256:de4418dadaa1c01d497e539210cb6baa015965526ff5afc078c57ca69160108d",
                "sha256:e05cb4d9aad6233d67e0541caa7e511fa4047ed7750ec2510d466e806e0255d6",
                "sha256:f3f501f345f24383c0000395b26b726e46758b71393267aeae0bd36f8b3ade80"
            ],
            "index": "pypi",
            "version": "==4.5.1"
        },
        "first": {
            "hashes": [
                "sha256:3bb3de3582cb27071cfb514f00ed784dc444b7f96dc21e140de65fe00585c95e",
                "sha256:41d5b64e70507d0c3ca742d68010a76060eea8a3d863e9b5130ab11a4a91aa0e"
            ],
            "version": "==2.0.1"
        },
        "flake8": {
            "hashes": [
                "sha256:7253265f7abd8b313e3892944044a365e3f4ac3fcdcfb4298f55ee9ddf188ba0",
                "sha256:c7841163e2b576d435799169b78703ad6ac1bbb0f199994fc05f700b2a90ea37"
            ],
            "index": "pypi",
            "version": "==3.5.0"
        },
        "mccabe": {
            "hashes": [
                "sha256:ab8a6258860da4b6677da4bd2fe5dc2c659cff31b3ee4f7f5d64e79735b80d42",
                "sha256:dd8d182285a0fe56bace7f45b5e7d1a6ebcbf524e8f3bd87eb0f125271b8831f"
            ],
            "version": "==0.6.1"
        },
        "more-itertools": {
            "hashes": [
                "sha256:c187a73da93e7a8acc0001572aebc7e3c69daf7bf6881a2cea10650bd4420092",
                "sha256:c476b5d3a34e12d40130bc2f935028b5f636df8f372dc2c1c01dc19681b2039e",
                "sha256:fcbfeaea0be121980e15bc97b3817b5202ca73d0eae185b4550cbfce2a3ebb3d"
            ],
            "version": "==4.3.0"
        },
        "pip-tools": {
            "hashes": [
                "sha256:90bbe6731a6a34d339bf14d90cf2892475386c7d06c458208191ac9992110e0a",
                "sha256:f11fc3bf1d87a0b4a68d4d595f619814e2396e92d75d7bdd2500edbf002ea6de"
            ],
            "index": "pypi",
            "version": "==2.0.2"
        },
        "pluggy": {
            "hashes": [
                "sha256:6e3836e39f4d36ae72840833db137f7b7d35105079aee6ec4a62d9f80d594dd1",
                "sha256:95eb8364a4708392bae89035f45341871286a333f749c3141c20573d2b3876e1"
            ],
            "markers": "python_version != '3.0.*' and python_version != '3.2.*' and python_version >= '2.7' and python_version != '3.3.*' and python_version != '3.1.*'",
            "version": "==0.7.1"
        },
        "py": {
            "hashes": [
                "sha256:06a30435d058473046be836d3fc4f27167fd84c45b99704f2fb5509ef61f9af1",
                "sha256:50402e9d1c9005d759426988a492e0edaadb7f4e68bcddfea586bc7432d009c6"
            ],
            "markers": "python_version != '3.0.*' and python_version != '3.2.*' and python_version >= '2.7' and python_version != '3.3.*' and python_version != '3.1.*'",
            "version": "==1.6.0"
        },
        "pycodestyle": {
            "hashes": [
                "sha256:682256a5b318149ca0d2a9185d365d8864a768a28db66a84a2ea946bcc426766",
                "sha256:6c4245ade1edfad79c3446fadfc96b0de2759662dc29d07d80a6f27ad1ca6ba9"
            ],
            "version": "==2.3.1"
        },
        "pyflakes": {
            "hashes": [
                "sha256:08bd6a50edf8cffa9fa09a463063c425ecaaf10d1eb0335a7e8b1401aef89e6f",
                "sha256:8d616a382f243dbf19b54743f280b80198be0bca3a5396f1d2e1fca6223e8805"
            ],
            "version": "==1.6.0"
        },
        "pytest": {
            "hashes": [
                "sha256:453cbbbe5ce6db38717d282b758b917de84802af4288910c12442984bde7b823",
                "sha256:a8a07f84e680482eb51e244370aaf2caa6301ef265f37c2bdefb3dd3b663f99d"
            ],
            "index": "pypi",
            "version": "==3.8.0"
        },
        "pytest-cov": {
            "hashes": [
                "sha256:513c425e931a0344944f84ea47f3956be0e416d95acbd897a44970c8d926d5d7",
                "sha256:e360f048b7dae3f2f2a9a4d067b2dd6b6a015d384d1577c994a43f3f7cbad762"
            ],
            "index": "pypi",
            "version": "==2.6.0"
        },
        "pytest-random-order": {
            "hashes": [
                "sha256:8362a582cd4f95a9b7e0e751f824f6a70e14375d10b6486d7001bbea526a1ab5"
            ],
            "index": "pypi",
            "version": "==0.8.0"
        },
        "six": {
            "hashes": [
                "sha256:70e8a77beed4562e7f14fe23a786b54f6296e34344c23bc42f07b15018ff98e9",
                "sha256:832dc0e10feb1aa2c68dcc57dbb658f1c7e65b9b61af69048abc87a2db00a0eb"
            ],
            "version": "==1.11.0"
        }
    }
}<|MERGE_RESOLUTION|>--- conflicted
+++ resolved
@@ -1,14 +1,12 @@
 {
     "_meta": {
         "hash": {
-<<<<<<< HEAD
-            "sha256": "cb37d7ec8744930280386784331f78737998db30ff68de130f2896293dd98d41"
-=======
-            "sha256": "8418d6ae57d670c1cc6f0b8f18967fe81ac039f3c1d784c98776e89d698eac43"
->>>>>>> e16d39bc
+            "sha256": "910726c61c9f12d59280549c4d80f4d51428eb206147b72ef6fa556a845172ed"
         },
         "pipfile-spec": 6,
-        "requires": {},
+        "requires": {
+            "python_version": "3.5"
+        },
         "sources": [
             {
                 "name": "pypi",
