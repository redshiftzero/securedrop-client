--- conflicted
+++ resolved
@@ -99,12 +99,8 @@
         self.api = None  # Reference to the API for secure drop proxy.
         self.session = session  # Reference to the SqlAlchemy session.
         self.api_thread = None  # Currently active API call thread.
-<<<<<<< HEAD
-        self.sync_flag = os.path.join(os.path.expanduser('~'), '.sdsync')
         self.message_thread = None # A thread responsible for fetching messages
-=======
         self.sync_flag = os.path.join(home, 'sync_flag')
->>>>>>> 456f2487
 
     def setup(self):
         """
@@ -185,13 +181,10 @@
             self.gui.hide_login()
             self.sync_api()
             self.gui.set_logged_in_as(self.api.username)
-<<<<<<< HEAD
             self.start_message_thread()
-=======
             # Clear the sidebar error status bar if a message was shown
             # to the user indicating they should log in.
             self.gui.update_error_status("")
->>>>>>> 456f2487
         else:
             # Failed to authenticate. Reset state with failure message.
             self.api = None
@@ -326,16 +319,12 @@
         state.
         """
         self.api = None
-<<<<<<< HEAD
         self.stop_message_thread()
         self.gui.logout()
-=======
-        self.gui.logout()
 
     def set_status(self, message, duration=5000):
         """
         Set a textual status message to be displayed to the user for a certain
         duration.
         """
-        self.gui.set_status(message, duration)
->>>>>>> 456f2487
+        self.gui.set_status(message, duration)